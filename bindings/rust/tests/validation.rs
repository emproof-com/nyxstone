--- conflicted
+++ resolved
@@ -223,13 +223,8 @@
         let result = nyxstone_armv8a.assemble_with("adrp x30, .label", 0x1000, &HashMap::from([(".label", 0x2000)]))?;
         assert_eq!(result, vec![0x1e, 0x00, 0x00, 0xb0], "assemble");
 
-<<<<<<< HEAD
-        let result = nyxstone_armv8a.assemble("adrp x15, .label", 0x1000, &HashMap::from([(".label", 0x1010)]))?;
+        let result = nyxstone_armv8a.assemble_with("adrp x15, .label", 0x1000, &HashMap::from([(".label", 0x1010)]))?;
         assert_eq!(result, vec![0x0F, 0x00, 0x00, 0x90], "assemble");
-=======
-        let result = nyxstone_armv8a.assemble_with("adrp x15, .label", 0x1000, &HashMap::from([(".label", 0x1010)]))?;
-        assert_eq!(result, vec![0x0F, 0x00, 0x00, 0xb0], "assemble");
->>>>>>> f8a718b2
 
         Ok(())
     }
