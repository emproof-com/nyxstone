use anyhow::anyhow;
use ffi::create_nyxstone_ffi;

/// Public interface for calling nyxstone from rust.
/// # Examples
///
/// ```rust
/// # use nyxstone::{Nyxstone, NyxstoneConfig, Instruction};
/// # fn main() -> anyhow::Result<()> {
/// let nyxstone = Nyxstone::new("x86_64", NyxstoneConfig::default())?;
///
/// let instructions = nyxstone.assemble_to_instructions("mov rax, rbx", 0x1000, &[])?;
///
/// assert_eq!(
///      instructions,
///      vec![Instruction {
///          address: 0x1000,
///          assembly: "mov rax, rbx".into(),
///          bytes: vec![0x48, 0x89, 0xd8]
///      }]
/// );
/// # Ok(())
/// # }
/// ```
pub struct Nyxstone {
    /// The c++ `unique_ptr` holding the actual `NyxstoneFFI` instance.
    inner: cxx::UniquePtr<ffi::NyxstoneFFI>,
}

// Re-export
pub use crate::ffi::Instruction;
pub use crate::ffi::LabelDefinition;

/// Configuration options for the integer style of immediates in disassembly output.
#[derive(Debug, PartialEq, Eq, Default, Clone, Copy)]
pub enum IntegerBase {
    /// Immediates are represented in decimal format.
    #[default]
    Dec = 0,
    /// Immediates are represented in hex format, prepended with 0x, for example: 0xff.
    HexPrefix = 1,
    /// Immediates are represented in hex format, suffixed with h, for example: 0ffh.
    HexSuffix = 2,
}

impl From<IntegerBase> for ffi::IntegerBase {
    fn from(val: IntegerBase) -> Self {
        match val {
            IntegerBase::Dec => ffi::IntegerBase::Dec,
            IntegerBase::HexPrefix => ffi::IntegerBase::HexPrefix,
            IntegerBase::HexSuffix => ffi::IntegerBase::HexSuffix,
        }
    }
}

impl Nyxstone {
    /// Builds a Nyxstone instance with specific configuration.
    ///
    /// # Returns
    /// Ok() and the Nyxstone instance on success, Err() otherwise.
    ///
    /// # Errors
    /// Errors occur when the LLVM triple was not supplied to the builder or LLVM fails.
    pub fn new(target_triple: &str, config: NyxstoneConfig) -> anyhow::Result<Nyxstone> {
        Ok(Nyxstone {
            inner: create_nyxstone_ffi(
                target_triple,
                config.cpu,
                config.features,
                config.immediate_style.into(),
            )
            .map_err(|e| anyhow!(e.what().to_owned()))?,
        })
    }

    /// Translates assembly instructions at a given start address to bytes.
    ///
    /// # Note:
    /// Does not support assembly directives that impact the layout (f. i., .section, .org).
    ///
    /// # Parameters:
    /// - `assembly`: The instructions to assemble.
    /// - `address`: The start location of the instructions.
    /// - `labels`: Additional label definitions by absolute address.
    ///
    /// # Returns:
    /// Ok() and bytecode on success, Err() otherwise.
    pub fn assemble_to_bytes(
        &self,
        assembly: &str,
        address: u64,
        labels: &[LabelDefinition],
    ) -> anyhow::Result<Vec<u8>> {
        let byte_result = self.inner.assemble_to_bytes(assembly, address, labels);

        if !byte_result.error.is_empty() {
            return Err(anyhow!(
                "Error during assemble (= '{assembly}' at {address}): {}.",
                byte_result.error
            ));
        }

        Ok(byte_result.ok)
    }

    /// Translates assembly instructions at a given start address to instruction details containing bytes.
    ///
    /// # Note:
    /// Does not support assembly directives that impact the layout (f. i., .section, .org).
    ///
    /// # Parameters:
    /// - `assembly`: The instructions to assemble.
    /// - `address`: The start location of the instructions.
    /// - `labels`: Additional label definitions by absolute address.
    ///
    /// # Returns:
    /// Ok() and instruction details on success, Err() otherwise.
    pub fn assemble_to_instructions(
        &self,
        assembly: &str,
        address: u64,
        labels: &[LabelDefinition],
    ) -> anyhow::Result<Vec<Instruction>> {
        let instr_result = self.inner.assemble_to_instructions(assembly, address, labels);

        if !instr_result.error.is_empty() {
            return Err(anyhow!("Error during disassembly: {}.", instr_result.error));
        }

        Ok(instr_result.ok)
    }

    /// Translates bytes to disassembly text at a given start address.
    ///
    /// # Parameters:
    /// - `bytes`: The bytes to be disassembled.
    /// - `address`: The start address of the bytes.
    /// - `count`: Number of instructions to be disassembled. If zero is supplied, all instructions are disassembled.
    ///
    /// # Returns:
    /// Ok() and disassembly text on success, Err() otherwise.
    pub fn disassemble_to_text(&self, bytes: &[u8], address: u64, count: usize) -> anyhow::Result<String> {
        let text_result = self.inner.disassemble_to_text(bytes, address, count);

        if !text_result.error.is_empty() {
            return Err(anyhow!("Error during disassembly: {}.", text_result.error));
        }

        Ok(text_result.ok)
    }

    /// Translates bytes to instruction details containing disassembly text at a given start address.
    ///
    /// # Parameters:
    /// - `bytes`: The bytes to be disassembled.
    /// - `address`: The start address of the bytes.
    /// - `count`: Number of instructions to be disassembled. If zero is supplied, all instructions are disassembled.
    ///
    /// # Returns:
    /// Ok() and Instruction details on success, Err() otherwise.
    pub fn disassemble_to_instructions(
        &self,
        bytes: &[u8],
        address: u64,
        count: usize,
    ) -> anyhow::Result<Vec<Instruction>> {
        let instr_result = self.inner.disassemble_to_instructions(bytes, address, count);

        if !instr_result.error.is_empty() {
            return Err(anyhow!("Error during disassembly: {}.", instr_result.error));
        }

        Ok(instr_result.ok)
    }
}

unsafe impl Send for Nyxstone {}

<<<<<<< HEAD
impl NyxstoneBuilder {
    /// Enables a given llvm feature.
    ///
    /// # Parameters
    /// - `feature`: The feature to be enabled, should not contain a prepended '+'.
    ///
    /// # Returns
    /// The updated NyxstoneBuilder instance.
    pub fn with_feature(mut self, feature: &str) -> Self {
        // If the feature is already enabled, we do not need to do anything
        if self._enabled_features.iter().any(|f| f == feature) {
            return self;
        }

        // If the feature is disabled, we need to remove it from the disabled features.
        if let Some(pos) = self._disabled_features.iter().position(|f| f == feature) {
            self._disabled_features.swap_remove(pos); // We do not need the features to be in-order
        }

        self._enabled_features.push(feature.into());

        self
    }

    /// Disables a given llvm feature.
    ///
    /// # Parameters
    /// - `feature`: The feature to be disabled, should not contain a prepended '-'.
    ///
    /// # Returns
    /// The updated NyxstoneBuilder instance.
    pub fn without_feature(mut self, feature: &str) -> Self {
        // If the feature is already disabled, we do not need to do anything
        if self._disabled_features.iter().any(|f| f == feature) {
            return self;
        }

        // If the feature is enabled, we need to remove it from the enabled features.
        if let Some(pos) = self._enabled_features.iter().position(|f| f == feature) {
            self._enabled_features.swap_remove(pos); // We do not need the features to be in-order
        }

        self._disabled_features.push(feature.into());

        self
    }

    /// Builds a Nyxstone instance from the NyxstoneBuilder.
    ///
    /// # Returns
    /// Ok() and the Nyxstone instance on success, Err() otherwise.
    ///
    /// # Errors
    /// Errors occur when the LLVM triple was not supplied to the builder or LLVM fails.
    pub fn build(self) -> anyhow::Result<Nyxstone> {
        if self._triple.is_empty() {
            return Err(anyhow::anyhow!("No 'triple' supplied to builder."));
        }

        // Build the features string for LLVM
        // LLVM features are comma-seperated strings representing the feature
        // preprended with a '+' for an enabled feature and a '-' for a disabled feature.
        let features: Vec<_> = self
            ._enabled_features
            .into_iter()
            .map(|mut feature| {
                feature.insert(0, '+');
                feature
            })
            .chain(self._disabled_features.into_iter().map(|mut feature| {
                feature.insert(0, '-');
                feature
            }))
            .collect();

        let features: String = features.join(",");

        let nyxstone_result = create_nyxstone_ffi(&self._triple, &self._cpu, &features, self._imm_style.into());

        if !nyxstone_result.error.is_empty() {
            return Err(anyhow!(nyxstone_result.error));
        }

        Ok(Nyxstone {
            _triple: (),
            _cpu: (),
            _enabled_features: (),
            _disabled_features: (),
            _imm_style: (),

            inner: nyxstone_result.ok,
        })
    }
=======
/// Initialization configuration for Nyxstone
#[derive(Debug, Default)]
pub struct NyxstoneConfig<'a, 'b> {
    /// The LLVM cpu identifier, empty for no specific cpu target.
    pub cpu: &'a str,
    /// An LLVM feature string, features are comma seperated strings, which are prepended with '+' when enabled and '-' if disabled.
    pub features: &'b str,
    /// The printing style of immediates.
    pub immediate_style: IntegerBase,
>>>>>>> 5f690dd4
}

#[cxx::bridge]
mod ffi {
    /// Defines the location of a label by absolute address.
    #[derive(Clone, Debug, PartialEq, Eq)]
    pub struct LabelDefinition<'name> {
        /// Name of the label.
        pub name: &'name str,
        /// Absolute address of the label.
        pub address: u64,
    }

    /// Instruction details
    #[derive(Clone, Debug, PartialEq, Eq)]
    pub struct Instruction {
        /// Absolute address of the instruction.
        address: u64,
        /// Assembly string representing the instruction.
        assembly: String,
        /// Byte code of the instruction.
        bytes: Vec<u8>,
    }

    pub struct ByteResult {
        pub ok: Vec<u8>,
        pub error: String,
    }

    pub struct InstructionResult {
        pub ok: Vec<Instruction>,
        pub error: String,
    }

    pub struct StringResult {
        pub ok: String,
        pub error: String,
    }

    pub struct NyxstoneResult {
        pub ok: UniquePtr<NyxstoneFFI>,
        pub error: String,
    }

    /// Configuration options for the integer style of immediates in disassembly output.
    pub enum IntegerBase {
        /// Immediates are represented in decimal format.
        Dec = 0,
        /// Immediates are represented in hex format, prepended with 0x, for example: 0xff.
        HexPrefix = 1,
        /// Immediates are represented in hex format, suffixed with h, for example: 0ffh.
        HexSuffix = 2,
    }

    unsafe extern "C++" {
        include!("nyxstone/src/nyxstone_ffi.hpp");

        type NyxstoneFFI;

        /// Constructs a Nyxstone instance for the architecture and cpu specified by the llvm-style target triple and
        /// cpu. Also allows enabling and disabling features via the `features` string.
        /// Features are comma-seperated feature strings, which start with a plus if they should be enabled and a minus
        /// if they should be disabled.
        /// Params:
        /// - triple_name: The llvm triple.
        /// - cpu: The cpu to be used, can be empty
        /// - features: llvm features string (features delimited by `,` with `+` for enable and `-` for disable), can be empty
        /// # Returns
        /// Ok() and UniquePtr holding a NyxstoneFFI on success, Err() otherwise.
        fn create_nyxstone_ffi(triple_name: &str, cpu: &str, features: &str, style: IntegerBase) -> NyxstoneResult;

        // Translates assembly instructions at a given start address to bytes.
        // Additional label definitions by absolute address may be supplied.
        // Does not support assembly directives that impact the layout (f. i., .section, .org).
        fn assemble_to_bytes(
            self: &NyxstoneFFI,
            assembly: &str,
            address: u64,
            labels: &[LabelDefinition],
        ) -> ByteResult;

        // Translates assembly instructions at a given start address to instruction details containing bytes.
        // Additional label definitions by absolute address may be supplied.
        // Does not support assembly directives that impact the layout (f. i., .section, .org).
        fn assemble_to_instructions(
            self: &NyxstoneFFI,
            assembly: &str,
            address: u64,
            labels: &[LabelDefinition],
        ) -> InstructionResult;

        // Translates bytes to disassembly text at given start address.
        fn disassemble_to_text(self: &NyxstoneFFI, bytes: &[u8], address: u64, count: usize) -> StringResult;

        // Translates bytes to instruction details containing disassembly text at a given start address.
        fn disassemble_to_instructions(
            self: &NyxstoneFFI,
            bytes: &[u8],
            address: u64,
            count: usize,
        ) -> InstructionResult;
    }
}

unsafe impl Send for ffi::NyxstoneFFI {}<|MERGE_RESOLUTION|>--- conflicted
+++ resolved
@@ -62,15 +62,18 @@
     /// # Errors
     /// Errors occur when the LLVM triple was not supplied to the builder or LLVM fails.
     pub fn new(target_triple: &str, config: NyxstoneConfig) -> anyhow::Result<Nyxstone> {
-        Ok(Nyxstone {
-            inner: create_nyxstone_ffi(
-                target_triple,
-                config.cpu,
-                config.features,
-                config.immediate_style.into(),
-            )
-            .map_err(|e| anyhow!(e.what().to_owned()))?,
-        })
+        let result = create_nyxstone_ffi(
+            target_triple,
+            config.cpu,
+            config.features,
+            config.immediate_style.into(),
+        );
+
+        if !result.error.is_empty() {
+            return Err(anyhow!("{}", result.error));
+        }
+
+        Ok(Nyxstone { inner: result.ok })
     }
 
     /// Translates assembly instructions at a given start address to bytes.
@@ -121,7 +124,9 @@
         address: u64,
         labels: &[LabelDefinition],
     ) -> anyhow::Result<Vec<Instruction>> {
-        let instr_result = self.inner.assemble_to_instructions(assembly, address, labels);
+        let instr_result = self
+            .inner
+            .assemble_to_instructions(assembly, address, labels);
 
         if !instr_result.error.is_empty() {
             return Err(anyhow!("Error during disassembly: {}.", instr_result.error));
@@ -139,7 +144,12 @@
     ///
     /// # Returns:
     /// Ok() and disassembly text on success, Err() otherwise.
-    pub fn disassemble_to_text(&self, bytes: &[u8], address: u64, count: usize) -> anyhow::Result<String> {
+    pub fn disassemble_to_text(
+        &self,
+        bytes: &[u8],
+        address: u64,
+        count: usize,
+    ) -> anyhow::Result<String> {
         let text_result = self.inner.disassemble_to_text(bytes, address, count);
 
         if !text_result.error.is_empty() {
@@ -164,7 +174,9 @@
         address: u64,
         count: usize,
     ) -> anyhow::Result<Vec<Instruction>> {
-        let instr_result = self.inner.disassemble_to_instructions(bytes, address, count);
+        let instr_result = self
+            .inner
+            .disassemble_to_instructions(bytes, address, count);
 
         if !instr_result.error.is_empty() {
             return Err(anyhow!("Error during disassembly: {}.", instr_result.error));
@@ -176,101 +188,6 @@
 
 unsafe impl Send for Nyxstone {}
 
-<<<<<<< HEAD
-impl NyxstoneBuilder {
-    /// Enables a given llvm feature.
-    ///
-    /// # Parameters
-    /// - `feature`: The feature to be enabled, should not contain a prepended '+'.
-    ///
-    /// # Returns
-    /// The updated NyxstoneBuilder instance.
-    pub fn with_feature(mut self, feature: &str) -> Self {
-        // If the feature is already enabled, we do not need to do anything
-        if self._enabled_features.iter().any(|f| f == feature) {
-            return self;
-        }
-
-        // If the feature is disabled, we need to remove it from the disabled features.
-        if let Some(pos) = self._disabled_features.iter().position(|f| f == feature) {
-            self._disabled_features.swap_remove(pos); // We do not need the features to be in-order
-        }
-
-        self._enabled_features.push(feature.into());
-
-        self
-    }
-
-    /// Disables a given llvm feature.
-    ///
-    /// # Parameters
-    /// - `feature`: The feature to be disabled, should not contain a prepended '-'.
-    ///
-    /// # Returns
-    /// The updated NyxstoneBuilder instance.
-    pub fn without_feature(mut self, feature: &str) -> Self {
-        // If the feature is already disabled, we do not need to do anything
-        if self._disabled_features.iter().any(|f| f == feature) {
-            return self;
-        }
-
-        // If the feature is enabled, we need to remove it from the enabled features.
-        if let Some(pos) = self._enabled_features.iter().position(|f| f == feature) {
-            self._enabled_features.swap_remove(pos); // We do not need the features to be in-order
-        }
-
-        self._disabled_features.push(feature.into());
-
-        self
-    }
-
-    /// Builds a Nyxstone instance from the NyxstoneBuilder.
-    ///
-    /// # Returns
-    /// Ok() and the Nyxstone instance on success, Err() otherwise.
-    ///
-    /// # Errors
-    /// Errors occur when the LLVM triple was not supplied to the builder or LLVM fails.
-    pub fn build(self) -> anyhow::Result<Nyxstone> {
-        if self._triple.is_empty() {
-            return Err(anyhow::anyhow!("No 'triple' supplied to builder."));
-        }
-
-        // Build the features string for LLVM
-        // LLVM features are comma-seperated strings representing the feature
-        // preprended with a '+' for an enabled feature and a '-' for a disabled feature.
-        let features: Vec<_> = self
-            ._enabled_features
-            .into_iter()
-            .map(|mut feature| {
-                feature.insert(0, '+');
-                feature
-            })
-            .chain(self._disabled_features.into_iter().map(|mut feature| {
-                feature.insert(0, '-');
-                feature
-            }))
-            .collect();
-
-        let features: String = features.join(",");
-
-        let nyxstone_result = create_nyxstone_ffi(&self._triple, &self._cpu, &features, self._imm_style.into());
-
-        if !nyxstone_result.error.is_empty() {
-            return Err(anyhow!(nyxstone_result.error));
-        }
-
-        Ok(Nyxstone {
-            _triple: (),
-            _cpu: (),
-            _enabled_features: (),
-            _disabled_features: (),
-            _imm_style: (),
-
-            inner: nyxstone_result.ok,
-        })
-    }
-=======
 /// Initialization configuration for Nyxstone
 #[derive(Debug, Default)]
 pub struct NyxstoneConfig<'a, 'b> {
@@ -280,7 +197,6 @@
     pub features: &'b str,
     /// The printing style of immediates.
     pub immediate_style: IntegerBase,
->>>>>>> 5f690dd4
 }
 
 #[cxx::bridge]
@@ -350,7 +266,12 @@
         /// - features: llvm features string (features delimited by `,` with `+` for enable and `-` for disable), can be empty
         /// # Returns
         /// Ok() and UniquePtr holding a NyxstoneFFI on success, Err() otherwise.
-        fn create_nyxstone_ffi(triple_name: &str, cpu: &str, features: &str, style: IntegerBase) -> NyxstoneResult;
+        fn create_nyxstone_ffi(
+            triple_name: &str,
+            cpu: &str,
+            features: &str,
+            style: IntegerBase,
+        ) -> NyxstoneResult;
 
         // Translates assembly instructions at a given start address to bytes.
         // Additional label definitions by absolute address may be supplied.
@@ -373,7 +294,12 @@
         ) -> InstructionResult;
 
         // Translates bytes to disassembly text at given start address.
-        fn disassemble_to_text(self: &NyxstoneFFI, bytes: &[u8], address: u64, count: usize) -> StringResult;
+        fn disassemble_to_text(
+            self: &NyxstoneFFI,
+            bytes: &[u8],
+            address: u64,
+            count: usize,
+        ) -> StringResult;
 
         // Translates bytes to instruction details containing disassembly text at a given start address.
         fn disassemble_to_instructions(
