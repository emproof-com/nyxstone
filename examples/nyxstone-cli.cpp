#include <boost/algorithm/hex.hpp>
#include <boost/program_options.hpp>
#include <boost/program_options/options_description.hpp>

#include <algorithm>
#include <iomanip>
#include <iostream>
#include <optional>
#include <unordered_map>

#include "nyxstone.h"

namespace po = boost::program_options;

using nyxstone::Nyxstone;
using nyxstone::NyxstoneBuilder;

enum class Architecture;
std::optional<Architecture> arch_parse_from_string(const std::string& arch);
void print_bytes(const std::vector<uint8_t>& bytes);
std::string arch_to_llvm_string(Architecture arch);
std::optional<std::vector<Nyxstone::LabelDefinition>> parse_labels(std::string labelstr);

int main(int argc, char** argv)
{
    // clang-format off
    po::options_description desc("Allowed options");
    desc.add_options()
        ("help", "Show this message")
        ("arch", po::value<std::string>()->default_value("x86_64"),
            R"(LLVM triple or architecture identifier of triple, for example "x86_64", "x86_64-linux-gnu", "armv8", "armv8eb", "thumbv8", "aarch64")")
        ("address", po::value<std::string>()->default_value("0"), "Address")
    ;

    po::options_description desc_asm("Assembling");
    desc_asm.add_options()
        ("labels", po::value<std::string>(), "Labels, for example \"label0=0x10,label1=0x20\"")
        ("assemble,A", po::value<std::string>(), "Assembly")
    ;

    po::options_description desc_disasm("Disassembling");
    desc_disasm.add_options()
        ("disassemble,D", po::value<std::string>(), "Byte code in hex, for example: \"0203\"")
    ;
    // clang-format on

    desc.add(desc_asm);
    desc.add(desc_disasm);

    po::variables_map varmap;
    try {
        po::store(po::parse_command_line(argc, argv, desc), varmap);
    } catch (const std::exception& e) {
        std::cerr << "Error occured: " << e.what() << "\n";
        return 2;
    }
    po::notify(varmap);

    if (varmap.empty() || varmap.count("help") != 0) {
        std::cout << desc << "\n";
        return 0;
    }

    const bool has_assemble = varmap.count("assemble") > 0;
    const bool has_disassemble = varmap.count("disassemble") > 0;

    if (!has_assemble && !has_disassemble) {
        std::cout << "Nothing to do\n";
        std::cout << desc << "\n";
        return 1;
    }

    if (has_assemble && has_disassemble) {
        std::cout << "Choose one of assemble/disassemble\n";
        std::cout << desc << "\n";
        return 1;
    }

    auto arch = varmap["arch"].as<std::string>();

    auto has_labels = varmap.count("labels") > 0;
    if (has_labels && has_disassemble) {
        std::cout << "Invalid argument\n";
        std::cout << desc << "\n";
        return 1;
    }

    std::vector<Nyxstone::LabelDefinition> labels = {};
    if (has_labels && has_assemble) {
        auto maybe_labels = parse_labels(varmap["labels"].as<std::string>());
        if (!maybe_labels.has_value()) {
            return 1;
        }
        labels = maybe_labels.value();
    }

<<<<<<< HEAD
    uint64_t address = 0;
    auto addr = varmap["address"].as<std::string>();
    try {
        address = std::stoul(addr, nullptr, 0);
    } catch (const std::exception&) {
        std::cerr << "Could not parse address\n";
        return 1;
    }

    std::unique_ptr<Nyxstone> nyxstone {nullptr};
=======
    std::unique_ptr<Nyxstone> nyxstone { nullptr };
>>>>>>> 4c0b22ce
    try {
        nyxstone = std::move(NyxstoneBuilder().with_triple(std::move(arch)).build());
    } catch (const std::exception& e) {
        std::cerr << "Failure creating nyxstone instance (= " << e.what() << " )\n";
        return 1;
    }

    if (has_assemble) {
        std::vector<Nyxstone::Instruction> instrs;
        const auto& assembly = varmap["assemble"].as<std::string>();

        try {
            nyxstone->assemble_to_instructions(assembly, address, labels, instrs);
        } catch (const std::exception& e) {
            std::cerr << "Could not assemble " << assembly << " (= " << e.what() << " )\n";
            return 1;
        }

        std::cout << "Assembled:\n";
        for (const auto& instr : instrs) {
            std::cout << "\t0x" << std::hex << std::setfill('0') << std::setw(8) << instr.address << ": "
                      << instr.assembly << " - ";
            print_bytes(instr.bytes);
            std::cout << "\n";
        }
    }

    if (has_disassemble) {
        std::vector<Nyxstone::Instruction> instrs {};
        std::vector<uint8_t> bytes {};
        auto byte_code = varmap["disassemble"].as<std::string>();
        bytes.clear();
        byte_code.erase(std::remove_if(byte_code.begin(), byte_code.end(), ::isspace), byte_code.end());
        boost::algorithm::unhex(byte_code.begin(), byte_code.end(), std::back_inserter(bytes));
        try {
            nyxstone->disassemble_to_instructions(bytes, address, 0, instrs);
        } catch (const std::exception& e) {
            std::cerr << "Could not disassemble ";
            print_bytes(bytes);
            std::cerr << " (= " << e.what() << " )\n";
            return 1;
        }

        std::cout << "Disassembled:\n";
        for (const auto& instr : instrs) {
            std::cout << "\t0x" << std::hex << std::setfill('0') << std::setw(8) << instr.address << ": "
                      << instr.assembly << " - ";
            print_bytes(instr.bytes);
            std::cout << "\n";
        }
    }

    return 0;
}

void print_bytes(const std::vector<uint8_t>& bytes)
{
    std::cout << std::hex << "[ ";
    for (const auto& byte : bytes) {
        std::cout << std::setfill('0') << std::setw(2) << static_cast<uint32_t>(byte) << " ";
    }
    std::cout << std::dec << "]";
}

std::optional<std::vector<Nyxstone::LabelDefinition>> parse_labels(std::string labelstr)
{
    auto delim = ',';

    std::vector<Nyxstone::LabelDefinition> labels;

    while (!labelstr.empty()) {
        auto delim_pos = labelstr.find(delim);
        auto token = labelstr.substr(0, delim_pos);
        if (token.find_first_not_of("abcdefghijklmnopqrstuvwxyzABCDEFGHIJKLMNOPQRSTUVWXYZ0123456789-=")
            == std::string::npos) {
            std::cerr << "Invalid label: " << token << "\n";
            return {};
        }

        auto assignment_delim = token.find('=');
        if (assignment_delim == std::string::npos) {
            std::cerr << "Invalid label: " << token << "\n";
            return {};
        }

        auto name = token.substr(0, labelstr.find('='));
        auto val = token.substr(labelstr.find('=') + 1);

        uint64_t value = 0;
        try {
            value = std::stoul(val, nullptr, 0);
        } catch (const std::exception& e) {
            std::cerr << "Could not parse label value: `" << val << "`\n";
            return {};
        }

        labels.push_back(Nyxstone::LabelDefinition { name, value });

        labelstr.erase(0, delim_pos == std::string::npos ? delim_pos : delim_pos + 1);
    }

    return labels;
}<|MERGE_RESOLUTION|>--- conflicted
+++ resolved
@@ -94,7 +94,6 @@
         labels = maybe_labels.value();
     }
 
-<<<<<<< HEAD
     uint64_t address = 0;
     auto addr = varmap["address"].as<std::string>();
     try {
@@ -104,10 +103,7 @@
         return 1;
     }
 
-    std::unique_ptr<Nyxstone> nyxstone {nullptr};
-=======
     std::unique_ptr<Nyxstone> nyxstone { nullptr };
->>>>>>> 4c0b22ce
     try {
         nyxstone = std::move(NyxstoneBuilder().with_triple(std::move(arch)).build());
     } catch (const std::exception& e) {
