#include "nyxstone.h"

#include "ELFStreamerWrapper.h"
#include "ObjectWriterWrapper.h"

#pragma GCC diagnostic push
#pragma GCC diagnostic ignored "-Wunused-parameter"
#include <llvm/MC/MCAsmBackend.h>
#include <llvm/MC/MCCodeEmitter.h>
#include <llvm/MC/MCDisassembler/MCDisassembler.h>
#include <llvm/MC/MCInstPrinter.h>
#include <llvm/MC/MCParser/MCAsmParser.h>
#include <llvm/MC/MCParser/MCTargetAsmParser.h>
#include <llvm/MC/MCStreamer.h>
#include <llvm/MC/MCTargetOptions.h>
#include <llvm/MC/TargetRegistry.h>
#include <llvm/Support/SourceMgr.h>
#include <llvm/Support/TargetSelect.h>
#pragma GCC diagnostic pop

#include <mutex>
#include <numeric>
#include <sstream>

using namespace llvm;

namespace nyxstone {
NyxstoneBuilder& NyxstoneBuilder::with_triple(std::string&& triple) noexcept
{
    m_triple = std::move(triple);
    return *this;
}

// cppcheck-suppress unusedFunction
NyxstoneBuilder& NyxstoneBuilder::with_cpu(std::string&& cpu) noexcept
{
    m_cpu = std::move(cpu);
    return *this;
}

// cppcheck-suppress unusedFunction
NyxstoneBuilder& NyxstoneBuilder::with_features(std::string&& features) noexcept
{
    m_features = std::move(features);
    return *this;
}

// cppcheck-suppress unusedFunction
NyxstoneBuilder& NyxstoneBuilder::with_immediate_style(NyxstoneBuilder::IntegerBase style) noexcept
{
    m_imm_style = style;
    return *this;
}

std::unique_ptr<Nyxstone> NyxstoneBuilder::build()
{
    // # Note
    // We observed that the initialization of LLVM (in build()) is not thread
    // safe as deadlocks appear for repeated assemble and disassmble tests in
    // Rust. Thus, we guard the initialization with a static mutex so that each
    // function call to build() is thread-safe.
    static std::mutex build_common_mutex;
    const std::lock_guard<std::mutex> lock(build_common_mutex);

    llvm::InitializeAllTargetInfos();
    llvm::InitializeAllTargetMCs();
    llvm::InitializeAllAsmParsers();
    llvm::InitializeAllAsmPrinters();
    llvm::InitializeAllDisassemblers();

    // Resolve architecture from user-supplied target triple name
    auto triple = Triple(Triple::normalize(m_triple));
    if (triple.getArch() == Triple::UnknownArch) {
        throw Nyxstone::Exception("Invalid architecture / LLVM target triple");
    }

    std::string lookup_target_error;
    const Target* target = TargetRegistry::lookupTarget(triple.getTriple(), lookup_target_error);
    if (target == nullptr) {
        throw Nyxstone::Exception(lookup_target_error);
    }

    // Init reusable llvm info objects
    auto register_info = std::unique_ptr<MCRegisterInfo>(target->createMCRegInfo(triple.getTriple()));
    if (!register_info) {
        throw Nyxstone::Exception("Could not create LLVM object (= MCRegisterInfo )");
    }

    llvm::MCTargetOptions target_options;
    auto assembler_info
        = std::unique_ptr<MCAsmInfo>(target->createMCAsmInfo(*register_info, triple.getTriple(), target_options));
    if (!assembler_info) {
        throw Nyxstone::Exception("Could not create LLVM object (= MCAsmInfo )");
    }

    auto instruction_info = std::unique_ptr<MCInstrInfo>(target->createMCInstrInfo());
    if (!instruction_info) {
        throw Nyxstone::Exception("Could not create LLVM object (= MCInstrInfo )");
    }

    auto subtarget_info
        = std::unique_ptr<MCSubtargetInfo>(target->createMCSubtargetInfo(triple.getTriple(), m_cpu, m_features));
    if (!subtarget_info) {
        throw Nyxstone::Exception("Could not create LLVM object (= MCSubtargetInfo )");
    }

    // Create instruction printer
    // For x86 and x86_64 switch to intel assembler dialect
    auto syntax_variant = assembler_info->getAssemblerDialect();
    if (triple.getArch() == Triple::x86 || triple.getArch() == Triple::x86_64) {
        syntax_variant = 1;
    }
    auto instruction_printer = std::unique_ptr<MCInstPrinter>(
        target->createMCInstPrinter(triple, syntax_variant, *assembler_info, *instruction_info, *register_info));
    if (!instruction_printer) {
        throw Nyxstone::Exception("Could not create LLVM object (= MCInstPrinter )");
    }

    switch (m_imm_style) {
    case IntegerBase::HexSuffix:
        instruction_printer->setPrintHexStyle(HexStyle::Style::Asm);
        [[fallthrough]];
    case IntegerBase::HexPrefix:
        instruction_printer->setPrintImmHex(true);
        break;

    case IntegerBase::Dec:
    default:
        break;
    }

    return std::make_unique<Nyxstone>(std::move(triple),
        // target is a static object, thus it is safe to take its reference here:
        *target, std::move(target_options), std::move(register_info), std::move(assembler_info),
        std::move(instruction_info), std::move(subtarget_info), std::move(instruction_printer));
}

void Nyxstone::assemble_to_bytes(const std::string& assembly, uint64_t address,
    const std::vector<LabelDefinition>& labels, std::vector<uint8_t>& bytes) const
{
    bytes.clear();
    assemble_impl(assembly, address, labels, bytes, nullptr);
}

void Nyxstone::assemble_to_instructions(const std::string& assembly, uint64_t address,
    const std::vector<LabelDefinition>& labels, std::vector<Instruction>& instructions) const
{
    instructions.clear();
    std::vector<uint8_t> output_bytes;
    assemble_impl(assembly, address, labels, output_bytes, &instructions);

    // Ensure accumulated instruction byte length matches output byte length
    const size_t insn_byte_length = std::accumulate(instructions.begin(), instructions.end(), static_cast<size_t>(0),
        [](size_t acc, const Instruction& insn) { return acc + insn.bytes.size(); });
    if (insn_byte_length != output_bytes.size()) {
        std::stringstream error_stream;
        error_stream << "Internal error (= insn_byte_length '" << insn_byte_length << "' != output_bytes.size "
                     << output_bytes.size() << ")";
        throw Nyxstone::Exception(error_stream.str());
    }
}

void Nyxstone::disassemble_to_text(
    const std::vector<uint8_t>& bytes, uint64_t address, size_t count, std::string& disassembly) const
{
    disassemble_impl(bytes, address, count, &disassembly, nullptr);
}

void Nyxstone::disassemble_to_instructions(
    const std::vector<uint8_t>& bytes, uint64_t address, size_t count, std::vector<Instruction>& instructions) const
{
    disassemble_impl(bytes, address, count, nullptr, &instructions);
}

namespace {
    const char* const PREPENDED_ASSEMBLY { "bkpt #0x42\n" };
    constexpr std::array<uint8_t, 2> PREPENDED_BYTES { 0x42, 0xbe };

    std::string prepend_bkpt(std::string&& assembly, bool needs_prepend)
    {
        if (needs_prepend) {
            assembly.insert(0, PREPENDED_ASSEMBLY);
        }

        return assembly;
    }

    SmallVector<char, 128> remove_bkpt(
        SmallVector<char, 128>&& bytes, std::vector<Nyxstone::Instruction>* instructions, bool has_prepend)
    {
        // If bkpt got prepended for alignment reasons, remove it from instructions
        // and bytes
        if (has_prepend) {
            if (instructions != nullptr) {
                const auto& first_instr_bytes = instructions->front().bytes;
                const bool has_prepended_bytes = !instructions->empty() && first_instr_bytes.size() == 2
                    && std::equal(begin(first_instr_bytes), end(first_instr_bytes), begin(PREPENDED_BYTES));
                if (!has_prepended_bytes) {
                    throw Nyxstone::Exception("Did not find prepended bkpt at first instruction.");
                }
                instructions->erase(instructions->begin());
            }

            if (bytes.size() < 2 || memcmp(PREPENDED_BYTES.data(), bytes.data(), 2) != 0) {
                std::ostringstream error_stream;
                error_stream << "Did not find prepended bkpt at first two bytes.";
                error_stream << " Found bytes 0x" << std::hex << static_cast<unsigned int>(bytes[0]) << " 0x"
                             << static_cast<unsigned int>(bytes[1]);
                throw Nyxstone::Exception(error_stream.str());
            }
            bytes.erase(bytes.begin(), bytes.begin() + 2);
        }

        return std::move(bytes);
    }
} // namespace

void Nyxstone::assemble_impl(const std::string& assembly, uint64_t address, const std::vector<LabelDefinition>& labels,
    std::vector<uint8_t>& bytes, std::vector<Instruction>* instructions) const
{
    bytes.clear();
    if (instructions != nullptr) {
        instructions->clear();
    }

    // ARM Thumb has mixed 2-byte and 4-byte instructions. The base address used
    // for branch/load/store offset calculations is aligned down to the last
    // 4-byte boundary `base = Align(PC, 4)`. LLVM always assembles at address
    // zero and external label definitions are adjusted accordingly. This
    // combination leads to alignment issues resulting in wrong instruction bytes.
    // Hence, for ARM Thumb Nyxstone prepends 2 bytes for 2-byte aligned, but not
    // 4-byte aligned, start addresses to create the correct alignment behavior.
    // In the label offset computation Nyxstone compensates for these extra 2
    // bytes. The breakpoint instruction `bkpt #0x42` was chosen as prepend
    // mechanism as it only has a 2-byte encoding on ARMv6/7/8-M and is an unusual
    // instruction. The prepended breakpoint instruction gets removed by Nyxstone
    // in output `bytes` and `instructions` to have a clean result.
    //
    // tl;dr
    // For Thumb prepend 2 byte in assembly if `(address % 4) == 2` to get correct
    // alignment behavior.
    const bool needs_prepend { is_ArmT16_or_ArmT32(triple) && address % 4 == 2 };
    const std::string input_assembly { prepend_bkpt(std::move(std::string { assembly }), needs_prepend) };

    // Add input assembly text
    llvm::SourceMgr source_manager;
    source_manager.AddNewSourceBuffer(llvm::MemoryBuffer::getMemBuffer(input_assembly), SMLoc());

    std::string extended_error;

    // Equip context with info objects and custom error handling
    MCContext context(
        triple, assembler_info.get(), register_info.get(), subtarget_info.get(), &source_manager, &target_options);
    context.setDiagnosticHandler([&extended_error](const SMDiagnostic& SMD, bool IsInlineAsm, const SourceMgr& SrcMgr,
                                     std::vector<const MDNode*>& LocInfos) {
        // Suppress unused parameter warning
        (void)IsInlineAsm;
        (void)SrcMgr;
        (void)LocInfos;

        SmallString<128> error_msg;

        raw_svector_ostream error_stream(error_msg);
        SMD.print(nullptr, error_stream, /* ShowColors */ false);
        extended_error += error_msg.c_str();
    });

    auto object_file_info = std::unique_ptr<MCObjectFileInfo>(target.createMCObjectFileInfo(context, /*PIC=*/false));
    if (!object_file_info) {
        throw Nyxstone::Exception("Could not create LLVM object (= MCObjectFileInfo )");
    }
    context.setObjectFileInfo(object_file_info.get());

    // Create code emitter (for llvm 15)
    auto code_emitter = std::unique_ptr<MCCodeEmitter>(target.createMCCodeEmitter(*instruction_info, context));
    if (!code_emitter) {
        throw Nyxstone::Exception("Could not create LLVM object (= MCCodeEmitter )");
    }

    // Create assembler backend
    auto assembler_backend
        = std::unique_ptr<MCAsmBackend>(target.createMCAsmBackend(*subtarget_info, *register_info, target_options));
    if (!assembler_backend) {
        throw Nyxstone::Exception("Could not create LLVM object (= MCAsmBackend )");
    }

    // Create object writer and object writer wrapper (that handles custom fixup
    // and output handling)
    SmallVector<char, 128> output_bytes;
    raw_svector_ostream stream(output_bytes);
    auto object_writer = assembler_backend->createObjectWriter(stream);
    auto object_writer_wrapper
        = ObjectWriterWrapper::createObjectWriterWrapper(std::move(object_writer), stream, context,
            /* write_text_section_only */ true, extended_error, instructions);
    if (!object_writer_wrapper) {
        throw Nyxstone::Exception("Could not create LLVM object (= ObjectWriterWrapper )");
    }

    // Create object streamer and object streamer wrapper (that records
    // instruction details)
    if (!triple.isOSBinFormatELF()) {
        std::stringstream error_stream;
        error_stream << "ELF does not support target triple '" << triple.getTriple() << "'.";
        throw Nyxstone::Exception(error_stream.str());
    }
    auto streamer = ELFStreamerWrapper::createELFStreamerWrapper(context, std::move(assembler_backend),
        std::move(object_writer_wrapper), std::move(code_emitter),
        /* RelaxAll */ false, instructions, extended_error, *instruction_printer);
    streamer->setUseAssemblerInfoForParsing(true);

    // Create assembly parser and target specific assembly parser
    auto parser = std::unique_ptr<MCAsmParser>(createMCAsmParser(source_manager, context, *streamer, *assembler_info));
    if (!parser) {
        throw Nyxstone::Exception("Could not create LLVM object (= MCAsmParser )");
    }

    auto target_parser = std::unique_ptr<MCTargetAsmParser>(
        target.createMCAsmParser(*subtarget_info, *parser, *instruction_info, target_options));
    if (!target_parser) {
        throw Nyxstone::Exception("Could not create LLVM object (= MCTargetAsmParser )");
    }
    parser->setAssemblerDialect(1);
    parser->setTargetParser(*target_parser);

    // Initialize .text section
    streamer->initSections(false, parser->getTargetParser().getSTI());

    // Search first data fragment
    auto& fragments = *streamer->getCurrentSectionOnly();
    auto fragment_it = std::find_if(std::begin(fragments), std::end(fragments),
        [](auto& fragment) { return fragment.getKind() == MCFragment::FT_Data; });
    if (fragment_it == std::end(fragments)) {
        throw Nyxstone::Exception("Could not find initial data fragment.");
    }

    // Inject user-defined labels
    const uint64_t compensate_prepended_bkpt = (needs_prepend) ? PREPENDED_BYTES.size() : 0u;
    for (const auto& label : labels) {
        auto* inj_symbol = context.getOrCreateSymbol(label.name);
        inj_symbol->setOffset(label.address - address + compensate_prepended_bkpt);
        inj_symbol->setFragment(&*fragment_it);
    }

    // Perform assembly process
    const bool error = parser->Run(/* NoInitialTextSection= */ true);
    if (error || !extended_error.empty()) {
        std::ostringstream error_stream;
        error_stream << "Error during assembly";
        if (!extended_error.empty()) {
            error_stream << ": " << extended_error;
        }
        throw Nyxstone::Exception(error_stream.str());
    }

    output_bytes = std::move(remove_bkpt(std::move(output_bytes), instructions, needs_prepend));

    // Assign addresses if instruction details requested
    if (instructions != nullptr) {
        uint64_t current_address = address;
        for (Nyxstone::Instruction& insn : *instructions) {
            insn.address = current_address;
            current_address += insn.bytes.size();
        }
    }

    // Copy bytes to output
    bytes.clear();
    bytes.reserve(output_bytes.size());
    std::copy(output_bytes.begin(), output_bytes.end(), std::back_inserter(bytes));
}

void Nyxstone::disassemble_impl(const std::vector<uint8_t>& bytes, uint64_t address, size_t count,
    std::string* disassembly, std::vector<Instruction>* instructions) const
{
    if (disassembly == nullptr && instructions == nullptr) {
        return;
    }

    if (disassembly != nullptr) {
        disassembly->clear();
    }
    if (instructions != nullptr) {
        instructions->clear();
    }

    // Equip context with info objects and custom error handling
    SmallString<128> error_msg;
    MCContext context(
        triple, assembler_info.get(), register_info.get(), subtarget_info.get(), nullptr, &target_options);
    context.setDiagnosticHandler([&error_msg](const SMDiagnostic& SMD, bool IsInlineAsm, const SourceMgr& SrcMgr,
                                     std::vector<const MDNode*>& LocInfos) {
        // Suppress unused parameter warning
        (void)IsInlineAsm;
        (void)SrcMgr;
        (void)LocInfos;

        raw_svector_ostream error_stream(error_msg);
        SMD.print(nullptr, error_stream, /* ShowColors */ false);
    });

    // Create disassembler
    auto disassembler = std::unique_ptr<MCDisassembler>(target.createMCDisassembler(*subtarget_info, context));
    if (!disassembler) {
        throw Nyxstone::Exception("Invalid architecture / LLVM target triple");
    }

    // Disassemble
    const ArrayRef<uint8_t> data(bytes.data(), bytes.size());
    uint64_t pos = 0;
    uint64_t insn_count = 0;
    while (true) {
        // Decompose one instruction
        MCInst insn;
        uint64_t insn_size = 0;
        auto res = disassembler->getInstruction(insn, insn_size, data.slice(pos), address + pos, nulls());
        if (res == MCDisassembler::Fail || res == MCDisassembler::SoftFail || !error_msg.empty()) {
            std::stringstream error_stream;
            error_stream << "Could not disassemble at position " << pos << " / address " << std::hex << address + pos;
            if (!error_msg.empty()) {
                error_stream << "(= " << error_msg.c_str() << " )";
            }
            throw Nyxstone::Exception(error_stream.str());
        }

        // Generate instruction disassembly text
        std::string insn_str;
        raw_string_ostream str_stream(insn_str);
        instruction_printer->printInst(&insn,
            /* Address */ address + pos,
            /* Annot */ "", *subtarget_info, str_stream);

        // left trim
        insn_str.erase(0, insn_str.find_first_not_of(" \t\n\r"));
        // convert tabulators to spaces
        std::replace(insn_str.begin(), insn_str.end(), '\t', ' ');

        // Add instruction to results
        if (disassembly != nullptr) {
            *disassembly += insn_str + "\n";
        }
        if (instructions != nullptr) {
            Nyxstone::Instruction new_insn;
            new_insn.address = address + pos;
            new_insn.assembly = insn_str;
            new_insn.bytes.reserve(insn_size);
            std::copy(data.begin() + pos, data.begin() + pos + insn_size, std::back_inserter(new_insn.bytes));
            instructions->push_back(new_insn);
        }

        // Abort after n instructions if requested
        insn_count += 1;
        if (count != 0 && insn_count >= count) {
            break;
        }

        // Prepare next iteration
        pos += insn_size;
        if (pos >= data.size()) {
            break;
        }
    }
}

<<<<<<< HEAD
bool Nyxstone::Instruction::operator==(const Instruction& other) const {
    return address == other.address && assembly == other.assembly && bytes == other.bytes;
}

/// Detects all ARM Thumb architectures. LLVM doesn't seem to have a short way to check this.
bool is_ArmT16_or_ArmT32(const llvm::Triple& triple) {
    return (
        triple.getSubArch() == Triple::SubArchType::ARMSubArch_v6m
=======
/// Detects all ARM Thumb architectures. LLVM doesn't seem to have a short way
/// to check this.
bool is_ArmT16_or_ArmT32(const llvm::Triple& triple)
{
    return (triple.getSubArch() == Triple::SubArchType::ARMSubArch_v6m
>>>>>>> 4c0b22ce
        || triple.getSubArch() == Triple::SubArchType::ARMSubArch_v6t2
        || triple.getSubArch() == Triple::SubArchType::ARMSubArch_v7m
        || triple.getSubArch() == Triple::SubArchType::ARMSubArch_v7em
        || triple.getSubArch() == Triple::SubArchType::ARMSubArch_v8m_baseline
        || triple.getSubArch() == Triple::SubArchType::ARMSubArch_v8m_mainline
        || triple.getSubArch() == Triple::SubArchType::ARMSubArch_v8_1m_mainline);
}
} // namespace nyxstone<|MERGE_RESOLUTION|>--- conflicted
+++ resolved
@@ -461,22 +461,15 @@
     }
 }
 
-<<<<<<< HEAD
-bool Nyxstone::Instruction::operator==(const Instruction& other) const {
+bool Nyxstone::Instruction::operator==(const Instruction& other) const
+{
     return address == other.address && assembly == other.assembly && bytes == other.bytes;
 }
 
 /// Detects all ARM Thumb architectures. LLVM doesn't seem to have a short way to check this.
-bool is_ArmT16_or_ArmT32(const llvm::Triple& triple) {
-    return (
-        triple.getSubArch() == Triple::SubArchType::ARMSubArch_v6m
-=======
-/// Detects all ARM Thumb architectures. LLVM doesn't seem to have a short way
-/// to check this.
 bool is_ArmT16_or_ArmT32(const llvm::Triple& triple)
 {
     return (triple.getSubArch() == Triple::SubArchType::ARMSubArch_v6m
->>>>>>> 4c0b22ce
         || triple.getSubArch() == Triple::SubArchType::ARMSubArch_v6t2
         || triple.getSubArch() == Triple::SubArchType::ARMSubArch_v7m
         || triple.getSubArch() == Triple::SubArchType::ARMSubArch_v7em
